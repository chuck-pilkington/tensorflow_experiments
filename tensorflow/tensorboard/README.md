--- conflicted
+++ resolved
@@ -8,13 +8,10 @@
 using TensorBoard, see the tutorial: [TensorBoard: Visualizing
 Learning](https://www.tensorflow.org/get_started/summaries_and_tensorboard).
 For in-depth information on the Graph Visualizer, see this tutorial: [TensorBoard: Graph Visualization](https://www.tensorflow.org/get_started/graph_viz).
-<<<<<<< HEAD
-=======
 
 You may also want to watch
 [this video tutorial](https://www.youtube.com/watch?v=eBbEDRsCmv4) that walks
 through setting up and using TensorBoard.
->>>>>>> bc9ee914
 
 # Usage
 
@@ -56,29 +53,17 @@
 ### Summary Ops: How TensorBoard gets data from TensorFlow
 
 The first step in using TensorBoard is acquiring data from your TensorFlow run.
-<<<<<<< HEAD
-For this, you need [summary
-ops](https://www.tensorflow.org/versions/r1.1/api_docs/python/train.html#summary-operations).
-Summary ops are ops, like
-[`tf.matmul`](https://www.tensorflow.org/versions/r1.1/api_docs/python/math_ops.html#matmul)
-or
-[`tf.nn.relu`](https://www.tensorflow.org/versions/r1.1/api_docs/python/nn.html#relu),
-=======
 For this, you need [summary ops](https://www.tensorflow.org/api_docs/python/tf/summary).
 Summary ops are ops, like
 [`tf.matmul`](https://www.tensorflow.org/versions/r1.1/api_docs/python/tf/matmul)
 or
 [`tf.nn.relu`](https://www.tensorflow.org/versions/master/api_docs/python/tf/nn/relu),
->>>>>>> bc9ee914
 which means they take in tensors, produce tensors, and are evaluated from within
 a TensorFlow graph. However, summary ops have a twist: the Tensors they produce
 contain serialized protobufs, which are written to disk and sent to TensorBoard.
 To visualize the summary data in TensorBoard, you should evaluate the summary
 op, retrieve the result, and then write that result to disk using a
 summary.FileWriter. A full explanation, with examples, is in [the
-<<<<<<< HEAD
-tutorial](https://www.tensorflow.org/versions/r1.1/how_tos/summaries_and_tensorboard/index.html).
-=======
 tutorial](https://www.tensorflow.org/get_started/summaries_and_tensorboard).
 
 The supported summary ops include:
@@ -87,7 +72,6 @@
 * tf.summary.audio
 * tf.summary.text
 * tf.summary.histogram
->>>>>>> bc9ee914
 
 ### Tags: Giving names to data
 
@@ -214,10 +198,6 @@
 TensorFlow model. To get best use of the graph visualizer, you should use name
 scopes to hierarchically group the ops in your graph - otherwise, the graph may
 be difficult to decipher. For more information, including examples, see [the
-<<<<<<< HEAD
-graph visualizer
-tutorial](https://www.tensorflow.org/versions/r1.1/how_tos/graph_viz/index.html#tensorboard-graph-visualization).
-=======
 graph visualizer tutorial](https://www.tensorflow.org/get_started/graph_viz).
 
 ### Embedding Projector
@@ -233,7 +213,6 @@
 
 The Text Dashboard displays text snippets saved via `tf.summary.text`. Markdown
 features including hyperlinks, lists, and tables are all supported.
->>>>>>> bc9ee914
 
 # Frequently Asked Questions
 
