--- conflicted
+++ resolved
@@ -104,8 +104,6 @@
       v.initializer.run()
       self.assertAllEqual(grads.eval(), 2.0)
       self.assertEqual(grads.shape, v.shape)
-<<<<<<< HEAD
-=======
 
   def testGraphEagerIsolation(self):
 
@@ -118,7 +116,6 @@
 
     with ops.Graph().as_default():
       self.assertEqual(f().shape, ())
->>>>>>> 79dab9ce
 
   def testBasicDefunOpGraphMode(self):
     matmul = function.defun(math_ops.matmul)
