--- conflicted
+++ resolved
@@ -520,11 +520,6 @@
         "//tensorflow/contrib/metrics:all_files",
         "//tensorflow/contrib/model_pruning:all_files",
         "//tensorflow/contrib/model_pruning/examples/cifar10:all_files",
-<<<<<<< HEAD
-        "//tensorflow/contrib/mpi:all_files",
-        "//tensorflow/contrib/mpi_collectives:all_files",
-=======
->>>>>>> ba0d3f38
         "//tensorflow/contrib/nccl:all_files",
         "//tensorflow/contrib/ndlstm:all_files",
         "//tensorflow/contrib/nearest_neighbor:all_files",
@@ -667,11 +662,6 @@
         "//third_party/fft2d:all_files",
         "//third_party/flatbuffers:all_files",
         "//third_party/hadoop:all_files",
-<<<<<<< HEAD
-        "//third_party/mpi:all_files",
-        "//third_party/mpi_collectives:all_files",
-=======
->>>>>>> ba0d3f38
         "//third_party/sycl:all_files",
         "//third_party/sycl/sycl:all_files",
     ],
