include (ExternalProject)

set(GRPC_INCLUDE_DIRS ${CMAKE_CURRENT_BINARY_DIR}/grpc/src/grpc/include)
set(GRPC_URL https://github.com/grpc/grpc.git)
set(GRPC_BUILD ${CMAKE_CURRENT_BINARY_DIR}/grpc/src/grpc)
set(GRPC_TAG 3bc78cd0b5bd784a235c01612d634b1ec5f8fb97)

if(WIN32)
  set(grpc_STATIC_LIBRARIES
      ${CMAKE_CURRENT_BINARY_DIR}/grpc/src/grpc/${CMAKE_BUILD_TYPE}/grpc++_unsecure.lib
      ${CMAKE_CURRENT_BINARY_DIR}/grpc/src/grpc/${CMAKE_BUILD_TYPE}/grpc_unsecure.lib
      ${CMAKE_CURRENT_BINARY_DIR}/grpc/src/grpc/${CMAKE_BUILD_TYPE}/gpr.lib)
else()
  set(grpc_STATIC_LIBRARIES
      ${CMAKE_CURRENT_BINARY_DIR}/grpc/src/grpc/libgrpc++_unsecure.a
      ${CMAKE_CURRENT_BINARY_DIR}/grpc/src/grpc/libgrpc_unsecure.a
      ${CMAKE_CURRENT_BINARY_DIR}/grpc/src/grpc/libgpr.a)
endif()
  
ExternalProject_Add(grpc
    PREFIX grpc
    DEPENDS protobuf zlib
    GIT_REPOSITORY ${GRPC_URL}
    GIT_TAG ${GRPC_TAG}
    DOWNLOAD_DIR "${DOWNLOAD_LOCATION}"
    BUILD_IN_SOURCE 1
    PATCH_COMMAND ${CMAKE_COMMAND} -E copy ${CMAKE_SOURCE_DIR}/patches/grpc/CMakeLists.txt ${GRPC_BUILD}
    INSTALL_COMMAND ""
    CMAKE_CACHE_ARGS
        -DCMAKE_BUILD_TYPE:STRING=Release
        -DCMAKE_VERBOSE_MAKEFILE:BOOL=OFF
        -DPROTOBUF_INCLUDE_DIRS:STRING=${PROTOBUF_INCLUDE_DIRS}
	-DPROTOBUF_LIBRARIES:STRING=${protobuf_STATIC_LIBRARIES}
<<<<<<< HEAD
	-DZLIB_ROOT:STRING=${ZLIB_INSTALL}
=======
>>>>>>> 6c3ec560
)
<|MERGE_RESOLUTION|>--- conflicted
+++ resolved
@@ -31,8 +31,4 @@
         -DCMAKE_VERBOSE_MAKEFILE:BOOL=OFF
         -DPROTOBUF_INCLUDE_DIRS:STRING=${PROTOBUF_INCLUDE_DIRS}
 	-DPROTOBUF_LIBRARIES:STRING=${protobuf_STATIC_LIBRARIES}
-<<<<<<< HEAD
-	-DZLIB_ROOT:STRING=${ZLIB_INSTALL}
-=======
->>>>>>> 6c3ec560
 )
