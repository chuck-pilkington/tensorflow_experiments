--- conflicted
+++ resolved
@@ -115,11 +115,7 @@
 		* Reallocate the result tensor (and proxy tensor if required).
 		* Re-send the request to the remote side.
 	* **RecvTensorContent()**    - Receive tensor content from the remote side (RDMA write was completed).
-<<<<<<< HEAD
-		* Decode proto if required and/or move to GPU if the content was not written to it directly (GPU direct is not available).
-=======
 		* Decode proto if required and/or move to GPU if the content was not written to it directly (GPU direct is not avaliable).
->>>>>>> ad07a86d
 		* Invoke the done callback.
 * **class RdmaTensorResponse**   - Holds and manages information for a single tensor response throughout the entire send cycle. API:
 	* **Start()**                - Start the response sequence. 
